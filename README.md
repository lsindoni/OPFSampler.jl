# OPFSampler

[![Stable](https://img.shields.io/badge/docs-stable-blue.svg)](https://invenia.github.io/OPFSampler.jl/stable)
[![Dev](https://img.shields.io/badge/docs-dev-blue.svg)](https://invenia.github.io/OPFSampler.jl/dev)
[![Build Status](https://travis-ci.com/invenia/OPFSampler.jl.svg?branch=master)](https://travis-ci.com/invenia/OPFSampler.jl)
[![Build Status](https://ci.appveyor.com/api/projects/status/github/invenia/OPFSampler.jl?svg=true)](https://ci.appveyor.com/project/invenia/OPFSampler-jl)
[![Codecov](https://codecov.io/gh/invenia/OPFSampler.jl/branch/master/graph/badge.svg)](https://codecov.io/gh/invenia/OPFSampler.jl)

# Goal
The goal of the package is to provide functions that take a power grid as input, vary its parameters and generate feasible DC- and AC-OPF samples along with the corresponding solutions. This helps the user to explore a variety of distinct active sets of constraints of synthetic cases and mimic the time-varying behavior of the OPF input parameters.

## Sampler
`RunDCSampler()` and `RunACSampler()` are the two main functions that generate DC- and AC-OPF samples, respectively.
The sampler functions provide the functionality to vary the grid parameters by rescaling them using factors drawn from a uniform distribution of the form <img src="https://render.githubusercontent.com/render/math?math=\mathcal{U}(1-\delta, 1%2B\delta)">. The following parameters can be rescaled for DC-OPF:

* nodal load active power
* maximum active power output of generators
* line thermal ratings
* line reactance values.

**In addition** to the parameters above, the following can also be changed for AC-OPF:
* nodal load reactive power
* maximum reactive power output of generators
* line resistance values.

#### Minimal Working Example in Julia
Setting up the path and activating the package:
```
cd("path to package directory")

using Pkg

Pkg.activate("./")

using OPFSampler
using PowerModels
```
Parsing the power grid:
```
base_model = PowerModels.parse_file("path to PowerModel case data.");
```

setting a dictionary of parameters that include the case name,
for which the samples are to be generated along with the selected <img src="https://render.githubusercontent.com/render/math?math=0 \leq \delta \leq 1"> for each parameter that is varied. Here we have chosen 10\% deviation for all the parameters as an example.

```
# DC Parameters
params_DC = Dict("case_network" => base_model, "dev_load_pd" => 0.1,
              "dev_gen_max" => 0.1, "dev_rate_a" => 0.1, "dev_br_x" => 0.1);

# AC Parameters              
params_AC = Dict("case_network" => base_model, "dev_load_pd" => 0.1,
               "dev_load_qd" => 0.1, "dev_pgen_max" => 0.1, "dev_qgen_max" => 0.1,
               "dev_rate_a" => 0.1, "dev_br_x" => 0.1, "dev_br_r" => 0.1);
```
Finally running the sampler and getting the feasible OPF samples:
```
num_of_samples = 5; # number of required OPF samples.

# DC-OPF
samples = RunDCSampler(num_of_samples, params_DC);

# AC-OPF
samples = RunACSampler(num_of_samples, params_AC);
```
The sampling function starts by generating the number of required samples and then runs OPF for each of the samples and filter those with feasible OPF solutions. Importing power grid data, grid modifications and solving OPF are all done within [PowerModels.jl](https://github.com/lanl-ansi/PowerModels.jl) framework. Since some of the generated samples might not be feasible, the sample generation continues in an iterative manner until the required number of samples with feasible solution is met. Currently, if more than 60\% of the samples lead to infeasible OPF in the first iteration, the algorithm returns an error to indicate the fact that the choice of parameters might not be suitable for the used grid.    

#### Output Structure
The output data `samples` is an array of dictionaries where each element of array has the corresponding sample parameter values and the OPF solution. For each input parameter type, the order of array of data is based on the sorted dictionary of the original data in the `base_model`. For examples, `samples[i]["rate_a"]` is a vector containing the thermal rating branch values in sample i and the order is the same order of the keys in `sort(base_model["branch"])`. Or `samples[i]["qd"]` is a vector containing the load reactive power values in sample i and the order is the same order of the keys in `sort(base_model["load"])`.   

## Grid Clean-Up Functions
In order to avoid creating samples for elements of the grid that are either disabled or not relevant, there are two functions `grid_dcopf_cleanup!()`  and `grid_acopf_cleanup!()` that take the PowerModel parsed grid as input and clean up these irrelevant elements.
For DC-OPF, the function removes all the disabled branches and generators that are either disabled or have <img src="https://render.githubusercontent.com/render/math?math=p_{min}=p_{max}=0">. For AC-OPF, the function removes all the disabled branches and generators that are either disabled or have <img src="https://render.githubusercontent.com/render/math?math=p_{min}=p_{max}=q_{min}=q_{max}=0">.

These function should be called before running the sampler.
```
base_model = PowerModels.parse_file("path to PowerModel case data.");
grid_dcopf_cleanup!(base_model) # for DC-OPF
grid_acopf_cleanup!(base_model) # for AC-OPF
```

## Generated Data Samples
<<<<<<< HEAD
Using the sampler code above, we have generated input samples for different grid cases in the [pglib-opf library](https://github.com/power-grid-lib/pglib-opf). All the input samples have been tested to make sure they have feasible OPF solution. Table below shows the list of grids and available input sample size for each grid:
=======
Using the sampler code above, we have generated input samples for different grid cases in the pglib-opf library. All the input samples have been tested to make sure they have feasible OPF solution. Table below shows the list of grids and available input sample size for each grid:

>>>>>>> 9d6ae393
| Grid         | DC Sample Size | AC Sample Size |
|--------------|----------------|----------------|
| 24-ieee-rts  |       10k      |       1k       |
| 30-ieee      |       10k      |       1k       |
| 39-epri      |       10k      |       1k       |
| 57-ieee      |       10k      |       1k       |
| 73-ieee-rts  |       10k      |       1k       |
| 118-ieee     |       10k      |       1k       |
| 162-ieee-dtc |       10k      |       1k       |
| 300-ieee     |       10k      |       1k       |
| 588-sdet     |       10k      |       1k       |
| 1354-pegase  |       10k      |       1k       |
| 2853-sdet    |       10k      |        -       |
| 4661-sdet    |       10k      |        -       |
| 9241-pegase  |       10k      |        -       |


You can access the samples in the following [link]().

## How to Use Generated Samples?
There are functions provided in the package to vary the parameters of the original grid by the values generated in the `samples`, and run OPF or perform other analysis.

Let's assume that the vector of `samples` are created and we want to change the grid parameters to those in the i-th sample:

#### DC-OPF Example:
```
base_model = PowerModels.parse_file("path to PowerModel case data.");
OPFSampler.set_load_pd!(base_model, samples[i]["pd"])
OPFSampler.set_gen_pmax!(base_model, samples[i]["pmax"])
OPFSampler.set_dc_branch_param!(base_model, br_x = samples[i]["br_x"],
rate_a = samples[i]["rate_a"])
```

#### AC-OPF Example:
```
base_model = PowerModels.parse_file("path to PowerModel case data.");
OPFSampler.set_load_pd!(base_model, samples[i]["pd"])
OPFSampler.set_load_qd!(base_model, samples[i]["qd"])
OPFSampler.set_gen_pmax!(base_model, samples[i]["pmax"])
OPFSampler.set_gen_qmax!(base_model, samples[i]["qmax"])
OPFSampler.set_ac_branch_param!(base_model, br_x = samples[i]["br_x"],
                                br_r = samples[i]["br_r"], rate_a = samples[i]["rate_a"])
```

**Important Note:** The samples above are generated on grids after calling the corresponding clean-up functions so the `base_model` should be passed through the clean-up functions before varying its parameters by the above set-functions.<|MERGE_RESOLUTION|>--- conflicted
+++ resolved
@@ -80,12 +80,8 @@
 ```
 
 ## Generated Data Samples
-<<<<<<< HEAD
 Using the sampler code above, we have generated input samples for different grid cases in the [pglib-opf library](https://github.com/power-grid-lib/pglib-opf). All the input samples have been tested to make sure they have feasible OPF solution. Table below shows the list of grids and available input sample size for each grid:
-=======
-Using the sampler code above, we have generated input samples for different grid cases in the pglib-opf library. All the input samples have been tested to make sure they have feasible OPF solution. Table below shows the list of grids and available input sample size for each grid:
 
->>>>>>> 9d6ae393
 | Grid         | DC Sample Size | AC Sample Size |
 |--------------|----------------|----------------|
 | 24-ieee-rts  |       10k      |       1k       |
